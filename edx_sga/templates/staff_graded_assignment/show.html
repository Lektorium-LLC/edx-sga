--- conflicted
+++ resolved
@@ -1,47 +1,14 @@
 {% load i18n %}
 
-<<<<<<< HEAD
-<div class="sga-block" data-state="{{ student_state }}"
-     data-staff="{{ is_course_staff }}">
-  <script type="text/template" id="sga-tmpl">
-    <% if (uploaded) { %>
-      <p><b>{% trans 'File uploaded' %}:</b>
-        <a href="<%= downloadUrl %>"><%= uploaded.filename %></a></p>
-    <% } else { %>
-      <p>{% trans 'No file has been uploaded.' %}</p>
-    <% } %>
-    <% if (graded) { %>
-      <p>{% blocktrans with score=graded.score %}Your score is {{ score }} / {{ max_score }}.{% endblocktrans %}<br/>
-      <p>Your score is <%= graded.score %> / <%= max_score %><br/>
-        <% if (graded.comment) { %>
-          <b>{% trans 'Instructor comment' %}:</b> <%= graded.comment %>
-        <% } %>
-        <% if (annotated) { %><br/>
-          <b>{% trans 'Annotated file from instructor' %}: </b>
-          <a href="<%= annotatedUrl %>"><%= annotated.filename %></a>
-        <% } %>
-=======
 <div class="sga-block" data-state="{{ student_state }}" data-max-size="{{ max_file_size }}"
      data-staff="{{ is_course_staff }}">
   <script type="text/template" id="sga-tmpl">
     <% if (display_name) { %>
       <p>
         <b><%= display_name %></b>
->>>>>>> 1cd69b11
       </p>
     <% } %>
     <% if (upload_allowed) { %>
-<<<<<<< HEAD
-    <p>
-      <% if (uploaded) { %>
-        {% trans "Upload a different file" %}:
-      <% } else { %>
-        {% trans "Upload your assignment" %}:
-      <% } %>
-      <div class="upload">
-        <input class="fileupload" type="file" name="assignment"/>
-        <button>{% trans 'Select a file' %}</button>
-=======
       <p class="upload">
         <label>
           <% if (uploaded) { %>
@@ -75,7 +42,7 @@
         </p>
         <% if (upload_allowed) { %>
           <p>
-            <a class="button finalize-upload">Submit</a>
+            <a class="button finalize-upload">{% trans 'Submit' %}</a>
           </p>
         <% } %>
       </div>
@@ -83,7 +50,6 @@
     <% if (solution) { %>
       <div class="solution">
         <%= solution %>
->>>>>>> 1cd69b11
       </div>
     <% } %>
     <% if (error) { %>
@@ -99,15 +65,6 @@
     <table class="gridtable tablesorter" id="submissions">
       <thead>
       <tr>
-<<<<<<< HEAD
-        <th>{% trans 'Username' %}</th>
-        <th>{% trans 'Name' %}</th>
-        <th>{% trans 'Filename' %}</th>
-        <th>{% trans 'Uploaded' %}</th>
-        <th>{% trans 'Grade' %}</th>
-        <th>{% trans "Instructor's comments" %}</th>
-        <th>{% trans 'Annotated' %}</th>
-=======
         <th class="header">{% trans "Username" %} <i class="icon fa fa-sort"/></th>
         <th class="header">{% trans "Name" %} <i class="icon fa fa-sort"/></th>
         <th class="header">{% trans "Filename" %} <i class="icon fa fa-sort"/></th>
@@ -117,7 +74,6 @@
         <th class="header">{% trans "Instructor's comments" %} <i class="icon fa fa-sort"/></th>
         <th class="header">{% trans "Annotated" %} <i class="icon fa fa-sort"/></th>
         <th class="header" colspan="2">{% trans "Actions" %}</th>
->>>>>>> 1cd69b11
       </tr>
       </thead>
       <tbody>
@@ -171,14 +127,9 @@
           </td>
           <td>
             <div class="upload">
-<<<<<<< HEAD
-              <input class="fileupload" type="file" name="annotated"/>
-              <button>{% trans 'Upload annotated file' %}</button>
-=======
               <label>{% trans "Upload annotated file" %}
                 <input class="fileupload" type="file" name="annotated"/>
               </label>
->>>>>>> 1cd69b11
             </div>
           </td>
         </tr>
@@ -201,21 +152,13 @@
       </div>
       <p class="task-message"></p>
       <div id="grade-info" style="display: block;">
-<<<<<<< HEAD
-        {% trans 'Loading...' %}
-=======
         {% trans "Loading..." %}
->>>>>>> 1cd69b11
       </div>
     </div>
   </section>
 
   <section aria-hidden="true" class="modal staff-modal"
-<<<<<<< HEAD
-           style="height: 80%" id="{{ id }}-debug">
-=======
            style="height: 80%" id="debug-{{ id }}" tabindex="-1">
->>>>>>> 1cd69b11
     <div class="inner-wrapper" style="color: black">
       <header><h2>{% trans "Staff Debug" %}</h2></header>
       <br/>
@@ -249,17 +192,10 @@
         <form id="enter-grade-form">
           <input id="module_id-input" type="hidden" name="module_id"/>
           <input id="submission_id-input" type="hidden" name="submission_id"/>
-<<<<<<< HEAD
-          <div>{% blocktrans with name_placeholder='<span id="student-name"/>' %}Grade for {{ name_placeholder }}{% endblocktrans %}</div>
-              <div>{% trans 'Grade' %}: <input id="grade-input" name="grade" size="3"/>&nbsp;/&nbsp;{{ max_score }}
-            <span class="error"></span></div>
-          <div>{% trans 'Comment' %}: <textarea id="comment-input" name="comment" rows="4"></textarea></div>
-=======
           <div>{% blocktrans with student_name="<span id='student-name'/>" %}Grade for {{student_name}}{% endblocktrans %}</div>
           <div>{% trans "Grade:" %} <input id="grade-input" name="grade"/>
             <span class="error"></span></div>
           <div>{% trans "Comment:" %} <textarea id="comment-input" name="comment" rows="4"></textarea></div>
->>>>>>> 1cd69b11
           <div>
             <button type="submit">{% trans "Submit" %}</button>
             <button type="button" id="enter-grade-cancel">
